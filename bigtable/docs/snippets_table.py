--- conflicted
+++ resolved
@@ -411,24 +411,6 @@
     table.truncate(timeout=300)
 
 
-<<<<<<< HEAD
-def test_bigtable_row_data_cells_cell_value_cell_values():
-
-    value = b"value_in_col1"
-    row = Config.TABLE.row(b"row_key_1")
-    row.set_cell(
-        COLUMN_FAMILY_ID, COL_NAME1, value, timestamp=datetime.datetime.utcnow()
-    )
-    row.commit()
-
-    row.set_cell(
-        COLUMN_FAMILY_ID, COL_NAME1, value, timestamp=datetime.datetime.utcnow()
-    )
-    row.commit()
-
-    # [START bigtable_row_data_cells]
-    from google.cloud.bigtable import Client
-=======
 def test_bigtable_add_row_add_row_range_add_row_range_from_keys():
     row_keys = [
         b"row_key_1",
@@ -452,37 +434,10 @@
     # [START bigtable_add_row_key]
     from google.cloud.bigtable import Client
     from google.cloud.bigtable.row_set import RowSet
->>>>>>> 337f7487
-
-    client = Client(admin=True)
-    instance = client.instance(INSTANCE_ID)
-    table = instance.table(TABLE_ID)
-<<<<<<< HEAD
-    row_key = "row_key_1"
-    row_data = table.read_row(row_key)
-
-    cells = row_data.cells
-    # [END bigtable_row_data_cells]
-
-    actual_cell_value = cells[COLUMN_FAMILY_ID][COL_NAME1][0].value
-    assert actual_cell_value == value
-
-    # [START bigtable_row_cell_value]
-    from google.cloud.bigtable import Client
-
-    client = Client(admin=True)
-    instance = client.instance(INSTANCE_ID)
-    table = instance.table(TABLE_ID)
-    row_key = "row_key_1"
-    row_data = table.read_row(row_key)
-
-    cell_value = row_data.cell_value(COLUMN_FAMILY_ID, COL_NAME1)
-    # [END bigtable_row_cell_value]
-    assert cell_value == value
-
-    # [START bigtable_row_cell_values]
-    from google.cloud.bigtable import Client
-=======
+
+    client = Client(admin=True)
+    instance = client.instance(INSTANCE_ID)
+    table = instance.table(TABLE_ID)
 
     row_set = RowSet()
     row_set.add_row_key(b"row_key_5")
@@ -497,28 +452,10 @@
     from google.cloud.bigtable import Client
     from google.cloud.bigtable.row_set import RowSet
     from google.cloud.bigtable.row_set import RowRange
->>>>>>> 337f7487
-
-    client = Client(admin=True)
-    instance = client.instance(INSTANCE_ID)
-    table = instance.table(TABLE_ID)
-<<<<<<< HEAD
-    row_key = "row_key_1"
-    row_data = table.read_row(row_key)
-
-    cell_values = row_data.cell_values(COLUMN_FAMILY_ID, COL_NAME1)
-    # [END bigtable_row_cell_values]
-
-    for actual_value, timestamp in cell_values:
-        assert actual_value == value
-
-    value2 = b"value_in_col2"
-    row.set_cell(COLUMN_FAMILY_ID, COL_NAME2, value2)
-    row.commit()
-
-    # [START bigtable_row_find_cells]
-    from google.cloud.bigtable import Client
-=======
+
+    client = Client(admin=True)
+    instance = client.instance(INSTANCE_ID)
+    table = instance.table(TABLE_ID)
 
     row_set = RowSet()
     row_set.add_row_range(RowRange(start_key=b"row_key_3", end_key=b"row_key_7"))
@@ -532,20 +469,10 @@
     # [START bigtable_row_range_from_keys]
     from google.cloud.bigtable import Client
     from google.cloud.bigtable.row_set import RowSet
->>>>>>> 337f7487
-
-    client = Client(admin=True)
-    instance = client.instance(INSTANCE_ID)
-    table = instance.table(TABLE_ID)
-<<<<<<< HEAD
-    row_key = "row_key_1"
-    row = table.read_row(row_key)
-
-    cells = row.find_cells(COLUMN_FAMILY_ID, COL_NAME2)
-    # [END bigtable_row_find_cells]
-
-    assert cells[0].value == value2
-=======
+
+    client = Client(admin=True)
+    instance = client.instance(INSTANCE_ID)
+    table = instance.table(TABLE_ID)
 
     row_set = RowSet()
     row_set.add_row_range_from_keys(start_key=b"row_key_3", end_key=b"row_key_7")
@@ -556,7 +483,83 @@
     found_row_keys = [row.row_key for row in read_rows]
     assert found_row_keys == expected_row_keys
 
->>>>>>> 337f7487
+    table.truncate(timeout=200)
+
+
+def test_bigtable_row_data_cells_cell_value_cell_values():
+
+    value = b"value_in_col1"
+    row = Config.TABLE.row(b"row_key_1")
+    row.set_cell(
+        COLUMN_FAMILY_ID, COL_NAME1, value, timestamp=datetime.datetime.utcnow()
+    )
+    row.commit()
+
+    row.set_cell(
+        COLUMN_FAMILY_ID, COL_NAME1, value, timestamp=datetime.datetime.utcnow()
+    )
+    row.commit()
+
+    # [START bigtable_row_data_cells]
+    from google.cloud.bigtable import Client
+
+    client = Client(admin=True)
+    instance = client.instance(INSTANCE_ID)
+    table = instance.table(TABLE_ID)
+    row_key = "row_key_1"
+    row_data = table.read_row(row_key)
+
+    cells = row_data.cells
+    # [END bigtable_row_data_cells]
+
+    actual_cell_value = cells[COLUMN_FAMILY_ID][COL_NAME1][0].value
+    assert actual_cell_value == value
+
+    # [START bigtable_row_cell_value]
+    from google.cloud.bigtable import Client
+
+    client = Client(admin=True)
+    instance = client.instance(INSTANCE_ID)
+    table = instance.table(TABLE_ID)
+    row_key = "row_key_1"
+    row_data = table.read_row(row_key)
+
+    cell_value = row_data.cell_value(COLUMN_FAMILY_ID, COL_NAME1)
+    # [END bigtable_row_cell_value]
+    assert cell_value == value
+
+    # [START bigtable_row_cell_values]
+    from google.cloud.bigtable import Client
+
+    client = Client(admin=True)
+    instance = client.instance(INSTANCE_ID)
+    table = instance.table(TABLE_ID)
+    row_key = "row_key_1"
+    row_data = table.read_row(row_key)
+
+    cell_values = row_data.cell_values(COLUMN_FAMILY_ID, COL_NAME1)
+    # [END bigtable_row_cell_values]
+
+    for actual_value, timestamp in cell_values:
+        assert actual_value == value
+
+    value2 = b"value_in_col2"
+    row.set_cell(COLUMN_FAMILY_ID, COL_NAME2, value2)
+    row.commit()
+
+    # [START bigtable_row_find_cells]
+    from google.cloud.bigtable import Client
+
+    client = Client(admin=True)
+    instance = client.instance(INSTANCE_ID)
+    table = instance.table(TABLE_ID)
+    row_key = "row_key_1"
+    row = table.read_row(row_key)
+
+    cells = row.find_cells(COLUMN_FAMILY_ID, COL_NAME2)
+    # [END bigtable_row_find_cells]
+
+    assert cells[0].value == value2
     table.truncate(timeout=200)
 
 
