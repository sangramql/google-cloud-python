--- conflicted
+++ resolved
@@ -42,10 +42,7 @@
 INSTANCE_ID = "snippet-" + unique_resource_id("-")
 CLUSTER_ID = "clus-1-" + unique_resource_id("-")
 TABLE_ID = "tabl-1-" + unique_resource_id("-")
-<<<<<<< HEAD
-=======
 COLUMN_FAMILY_ID = "col_fam_id-" + unique_resource_id("-")
->>>>>>> fd178d62
 LOCATION_ID = "us-central1-f"
 ALT_LOCATION_ID = "us-central1-a"
 PRODUCTION = enums.Instance.Type.PRODUCTION
@@ -58,7 +55,6 @@
     .strftime("%Y-%m-%dt%H-%M-%S")
 )
 LABELS = {LABEL_KEY: str(LABEL_STAMP)}
-<<<<<<< HEAD
 COLUMN_FAMILY_ID = "col_fam_id1"
 COL_NAME1 = b"col-name1"
 CELL_VAL1 = b"cell-val"
@@ -67,10 +63,6 @@
 COL_NAME2 = b"col-name2"
 CELL_VAL2 = b"cell-val2"
 ROW_KEY2 = b"row_key_id2"
-=======
-COL_NAME1 = b"col-name1"
-CELL_VAL1 = b"cell-val"
->>>>>>> fd178d62
 
 
 class Config(object):
@@ -420,7 +412,6 @@
     table.truncate(timeout=300)
 
 
-<<<<<<< HEAD
 def test_bigtable_batcher_mutate_flush_mutate_rows():
     # [START bigtable_batcher_mutate]
     from google.cloud.bigtable import Client
@@ -503,7 +494,5 @@
     table.truncate(timeout=200)
 
 
-=======
->>>>>>> fd178d62
 if __name__ == "__main__":
     pytest.main()