--- conflicted
+++ resolved
@@ -39,20 +39,11 @@
 from google.cloud.bigtable import column_family
 
 
-<<<<<<< HEAD
 INSTANCE_ID = "snippet-" + unique_resource_id('-')
 CLUSTER_ID = "clus-1-" + unique_resource_id('-')
 TABLE_ID = "tabl-1-" + unique_resource_id('-')
 LOCATION_ID = 'us-central1-f'
 ALT_LOCATION_ID = 'us-central1-a'
-=======
-INSTANCE_ID = "snippet-" + unique_resource_id("-")
-CLUSTER_ID = "clus-1-" + unique_resource_id("-")
-TABLE_ID = "tabl-1-" + unique_resource_id("-")
-COLUMN_FAMILY_ID = "col_fam_id-" + unique_resource_id("-")
-LOCATION_ID = "us-central1-f"
-ALT_LOCATION_ID = "us-central1-a"
->>>>>>> 3fc8616b
 PRODUCTION = enums.Instance.Type.PRODUCTION
 SERVER_NODES = 3
 STORAGE_TYPE = enums.StorageType.SSD
@@ -63,7 +54,6 @@
     .strftime("%Y-%m-%dt%H-%M-%S")
 )
 LABELS = {LABEL_KEY: str(LABEL_STAMP)}
-<<<<<<< HEAD
 COLUMN_FAMILY_ID = "col_fam_id1"
 COL_NAME1 = b'col-name1'
 CELL_VAL1 = b'cell-val'
@@ -72,10 +62,6 @@
 COL_NAME2 = b'col-name2'
 CELL_VAL2 = b'cell-val2'
 ROW_KEY2 = b'row_key_id2'
-=======
-COL_NAME1 = b"col-name1"
-CELL_VAL1 = b"cell-val"
->>>>>>> 3fc8616b
 
 
 class Config(object):
@@ -426,7 +412,6 @@
     table.truncate(timeout=300)
 
 
-<<<<<<< HEAD
 def test_bigtable_row_setcell_rowkey():
     # [START bigtable_row_set_cell]
     from google.cloud.bigtable import Client
@@ -672,7 +657,4 @@
 
 
 if __name__ == '__main__':
-=======
-if __name__ == "__main__":
->>>>>>> 3fc8616b
     pytest.main()